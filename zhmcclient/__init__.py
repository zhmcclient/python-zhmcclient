#!/usr/bin/env python
<<<<<<< HEAD

"""
zhmcclient - A pure Python client library for the z Systems HMC Web Services
API.

For documentation, see TODO: Add link to RTD once available.
"""
=======
# Copyright 2016 IBM Corp. All Rights Reserved.
#
# Licensed under the Apache License, Version 2.0 (the "License");
# you may not use this file except in compliance with the License.
# You may obtain a copy of the License at
#
#    http://www.apache.org/licenses/LICENSE-2.0
#
# Unless required by applicable law or agreed to in writing, software
# distributed under the License is distributed on an "AS IS" BASIS,
# WITHOUT WARRANTIES OR CONDITIONS OF ANY KIND, either express or implied.
# See the License for the specific language governing permissions and
# limitations under the License.
>>>>>>> a14b6a6a

from __future__ import absolute_import

from ._version import *       # noqa: F401
from ._exceptions import *    # noqa: F401
from ._manager import *       # noqa: F401
from ._resource import *      # noqa: F401
from ._session import *       # noqa: F401
from ._client import *        # noqa: F401
from ._cpc import *           # noqa: F401
from ._lpar import *          # noqa: F401<|MERGE_RESOLUTION|>--- conflicted
+++ resolved
@@ -1,13 +1,4 @@
 #!/usr/bin/env python
-<<<<<<< HEAD
-
-"""
-zhmcclient - A pure Python client library for the z Systems HMC Web Services
-API.
-
-For documentation, see TODO: Add link to RTD once available.
-"""
-=======
 # Copyright 2016 IBM Corp. All Rights Reserved.
 #
 # Licensed under the Apache License, Version 2.0 (the "License");
@@ -21,7 +12,13 @@
 # WITHOUT WARRANTIES OR CONDITIONS OF ANY KIND, either express or implied.
 # See the License for the specific language governing permissions and
 # limitations under the License.
->>>>>>> a14b6a6a
+
+"""
+zhmcclient - A pure Python client library for the z Systems HMC Web Services
+API.
+
+For documentation, see TODO: Add link to RTD once available.
+"""
 
 from __future__ import absolute_import
 
